/**
 * Text.tsx
 *
 * Copyright (c) Microsoft Corporation. All rights reserved.
 * Licensed under the MIT license.
 *
 * Web-specific implementation of the cross-platform Text abstraction.
 */

import * as PropTypes from 'prop-types';
import * as React from 'react';

import AccessibilityUtil from './AccessibilityUtil';
import { FocusArbitratorProvider } from '../common/utils/AutoFocusHelper';
import { Text as TextBase, Types } from '../common/Interfaces';
import Styles from './Styles';

// Adding a CSS rule to display non-selectable texts. Those texts
// will be displayed as pseudo elements to prevent them from being copied
// to clipboard. It's not possible to style pseudo elements with inline
// styles, so, we're dynamically creating a <style> tag with the rule.
if (typeof document !== 'undefined') {
    const textAsPseudoElement = '[data-text-as-pseudo-element]::before { content: attr(data-text-as-pseudo-element); }';
    const style = document.createElement('style');
    style.type = 'text/css';
    style.appendChild(document.createTextNode(textAsPseudoElement));
    document.head.appendChild(style);
}

// Cast to any to allow merging of web and RX styles
const _styles = {
    defaultStyle: {
        position: 'relative',
        display: 'inline',
        flexGrow: 0,
        flexShrink: 0,
        overflow: 'hidden',
        whiteSpace: 'pre-wrap',
<<<<<<< HEAD
        overflowWrap: 'break-word'
    },
=======
        overflowWrap: 'break-word',
        msHyphens: 'auto'
    } as any,
>>>>>>> 9483e917
    ellipsis: {
        position: 'relative',
        display: 'inline',
        flexGrow: 0,
        flexShrink: 0,
        overflow: 'hidden',
        whiteSpace: 'pre',
        textOverflow: 'ellipsis'
    } as any
};

export interface TextContext {
    isRxParentAText: boolean;
    focusArbitrator?: FocusArbitratorProvider;
}

export class Text extends TextBase {
    static contextTypes = {
        focusArbitrator: PropTypes.object
    };

    context!: TextContext;

    static childContextTypes: React.ValidationMap<any> = {
        isRxParentAText: PropTypes.bool.isRequired
    };

    private _mountedText: HTMLDivElement | null = null;

    getChildContext() {
        // Let descendant Types components know that their nearest Types ancestor is an Types.Text.
        // Because they're in an Types.Text, they should style themselves specially for appearing
        // inline with text.
        return { isRxParentAText: true };
    }

    render() {
        // Handle special case
        if (typeof this.props.children === 'string' && this.props.children === '\n') {
            return <br/>;
        }

        const isAriaHidden = AccessibilityUtil.isHidden(this.props.importantForAccessibility);

        if (this.props.selectable || typeof this.props.children !== 'string') {
            return (
                <div
                    ref={ this._onMount }
                    style={ this._getStyles() as any }
                    aria-hidden={ isAriaHidden }
                    onClick={ this.props.onPress }
                    id={ this.props.id }
                    onContextMenu={ this.props.onContextMenu }
                    data-test-id={ this.props.testId }
                >
                    { this.props.children }
                </div>
            );
        } else {
            // user-select CSS property doesn't prevent the text from being copied to clipboard.
            // To avoid getting to clipboard, the text from data-text-as-pseudo-element attribute
            // will be displayed as pseudo element.
            return (
                <div
                    ref={ this._onMount }
                    style={ this._getStyles() as any }
                    aria-hidden={ isAriaHidden }
                    onClick={ this.props.onPress }
                    onContextMenu={ this.props.onContextMenu }
                    data-text-as-pseudo-element={ this.props.children }
                    id={ this.props.id }
                    data-test-id={ this.props.testId }
                />
            );
        }
    }

    componentDidMount() {
        if (this.props.autoFocus) {
            this.requestFocus();
        }
    }

    private _onMount = (ref: HTMLDivElement | null) => {
        this._mountedText = ref;
    }

    private _getStyles(): Types.TextStyleRuleSet {
        // There's no way in HTML to properly handle numberOfLines > 1,
        // but we can correctly handle the common case where numberOfLines is 1.
        const combinedStyles = Styles.combine([this.props.numberOfLines === 1 ?
            _styles.ellipsis : _styles.defaultStyle, this.props.style]);

        if (this.props.selectable) {
            combinedStyles.userSelect = 'text';
            combinedStyles.WebkitUserSelect = 'text';
            combinedStyles.MozUserSelect = 'text';
            combinedStyles.msUserSelect = 'text';
        }

        // Handle cursor styles
        if (!combinedStyles.cursor) {
            if (this.props.selectable) {
                combinedStyles.cursor = 'text';
            } else {
                combinedStyles.cursor = 'inherit';
            }

            if (this.props.onPress) {
                combinedStyles.cursor = 'pointer';
            }
        }

        return combinedStyles;
    }

    blur() {
        if (this._mountedText) {
            this._mountedText.blur();
        }
    }

    requestFocus() {
        FocusArbitratorProvider.requestFocus(
            this,
            () => this.focus(),
            () => this._mountedText !== null
        );
    }

    focus() {
        if (this._mountedText) {
            this._mountedText.focus();
        }
    }

    getSelectedText(): string {
        return ''; // Not implemented yet.
    }
}

export default Text;<|MERGE_RESOLUTION|>--- conflicted
+++ resolved
@@ -36,14 +36,8 @@
         flexShrink: 0,
         overflow: 'hidden',
         whiteSpace: 'pre-wrap',
-<<<<<<< HEAD
         overflowWrap: 'break-word'
-    },
-=======
-        overflowWrap: 'break-word',
-        msHyphens: 'auto'
     } as any,
->>>>>>> 9483e917
     ellipsis: {
         position: 'relative',
         display: 'inline',
