/**
* View.tsx
*
* Copyright (c) Microsoft Corporation. All rights reserved.
* Licensed under the MIT license.
*
* Web-specific implementation of the cross-platform View abstraction.
*/

import React = require('react');
import ReactDOM = require('react-dom');
import PropTypes = require('prop-types');

import AccessibilityUtil from './AccessibilityUtil';
import AnimateListEdits from './listAnimations/AnimateListEdits';
import AppConfig from '../common/AppConfig';
import { FocusArbitratorProvider } from '../common/utils/AutoFocusHelper';
import restyleForInlineText = require('./utils/restyleForInlineText');
import Styles from './Styles';
import Types = require('../common/Types');
import ViewBase from './ViewBase';
<<<<<<< HEAD
import { PopupContainer, PopupComponent } from './PopupContainer';
import { RestrictFocusType } from '../common/utils/FocusManager';
=======
import PopupContainerView from './PopupContainerView';
import { PopupComponent } from '../common/PopupContainerViewBase';
>>>>>>> c2bd803a
import { FocusManager, applyFocusableComponentMixin } from './utils/FocusManager';

const _styles = {
    defaultStyle: {
        position: 'relative',
        display: 'flex',
        flexDirection: 'column',
        flexGrow: 0,
        flexShrink: 0,
        overflow: 'hidden',
        alignItems: 'stretch'
    },

    // See resize detector comments in renderResizeDetectorIfNeeded() method below.
    resizeDetectorContainerStyles: {
        position: 'absolute',
        left: '0',
        top: '0',
        right: '0',
        bottom: '0',
        overflow: 'scroll',
        zIndex: '-1',
        visibility: 'hidden'
    },

    resizeGrowDetectorStyles: {
        position: 'absolute',
        left: '100500px',
        top: '100500px',
        width: '1px',
        height: '1px'
    },

    resizeShrinkDetectorStyles: {
        position: 'absolute',
        width: '150%',
        height: '150%'
    }
};

if (typeof document !== 'undefined') {
    const ignorePointerEvents = '.reactxp-ignore-pointer-events  * { pointer-events: auto; }';
    const head = document.head;
    const style = document.createElement('style');
    style.type = 'text/css';
    style.appendChild(document.createTextNode(ignorePointerEvents));
    head.appendChild(style);
}

export interface ViewContext {
    isRxParentAText?: boolean;
    focusManager?: FocusManager;
<<<<<<< HEAD
    popupContainer?: PopupContainer;
    focusArbitrator?: FocusArbitratorProvider;
=======
    popupContainer?: PopupContainerView;
>>>>>>> c2bd803a
}

export class View extends ViewBase<Types.ViewProps, Types.Stateless> {
    static contextTypes: React.ValidationMap<any> = {
        isRxParentAText: PropTypes.bool,
        focusManager: PropTypes.object,
        popupContainer: PropTypes.object,
        focusArbitrator: PropTypes.object
    };
    // Context is provided by super - just re-typing here
    context!: ViewContext;

    static childContextTypes: React.ValidationMap<any> = {
        isRxParentAText: PropTypes.bool.isRequired,
        focusManager: PropTypes.object,
        popupContainer: PropTypes.object,
        focusArbitrator: PropTypes.object
    };

    private _focusManager: FocusManager|undefined;
    private _limitFocusWithin = false;
    private _isFocusLimited = false;
    private _isFocusRestricted: boolean|undefined;

    private _focusArbitratorProvider: FocusArbitratorProvider|undefined;

    private _resizeDetectorAnimationFrame: number|undefined;
    private _resizeDetectorNodes: { grow?: HTMLElement, shrink?: HTMLElement } = {};

    private _popupContainer: PopupContainerView|undefined;
    private _popupToken: PopupComponent|undefined;

    constructor(props: Types.ViewProps, context: ViewContext) {
        super(props, context);

        this._limitFocusWithin =
            (props.limitFocusWithin === Types.LimitFocusType.Limited) ||
            (props.limitFocusWithin === Types.LimitFocusType.Accessible);

        if (this.props.restrictFocusWithin || this._limitFocusWithin) {
            this._focusManager = new FocusManager(context && context.focusManager);

            if (this._limitFocusWithin) {
                this.setFocusLimited(true);
            }
        }

        this._popupContainer = context.popupContainer;

        if (props.arbitrateFocus) {
            this._updateFocusArbitratorProvider(props);
        }
    }

    private _renderResizeDetectorIfNeeded(containerStyles: any): React.ReactNode|null {
        // If needed, additional invisible DOM elements will be added inside the
        // view to track the size changes that are performed behind our back by
        // the browser's layout engine faster (ViewBase checks for the layout
        // updates once a second and sometimes it's not fast enough).

        // Unfortunately <div> doesn't have `resize` event, so we're trying to
        // detect the fact that the view has been resized with `scroll` events.
        // To do that, we create two scrollable <div>s and we put them into a
        // state in which `scroll` event is triggered by the browser when the
        // container gets resized (one element triggers `scroll` when the
        // container gets bigger, another triggers `scroll` when the container
        // gets smaller).

        if (!this.props.importantForLayout) {
            return null;
        }

        if (containerStyles.position !== 'relative') {
            if (AppConfig.isDevelopmentMode()) {
                console.error('View: importantForLayout property is applicable only for a view with relative position');
            }
            return null;
        }

        let initResizer = (key: 'grow' | 'shrink', ref: any) => {
            const cur: HTMLElement|undefined = this._resizeDetectorNodes[key];
            const element = ReactDOM.findDOMNode(ref) as HTMLElement;

            if (cur) {
                delete this._resizeDetectorNodes[key];
            }

            if (element) {
                this._resizeDetectorNodes[key] = element;
            }

            this._resizeDetectorOnScroll();
        };

        return [
            (
                <div
                    key={ 'grow' }
                    style={ _styles.resizeDetectorContainerStyles as any }
                    ref={ (ref) => initResizer('grow', ref) }
                    onScroll={ () => this._resizeDetectorOnScroll() }>

                    <div style={ _styles.resizeGrowDetectorStyles as any } />
                </div>
            ),
            (
                <div
                    key={ 'shrink' }
                    style={ _styles.resizeDetectorContainerStyles as any }
                    ref={ (ref) => initResizer('shrink', ref) }
                    onScroll={ () => this._resizeDetectorOnScroll() }>

                    <div style={ _styles.resizeShrinkDetectorStyles as any } />
                </div>
            )
        ];
    }

    private _resizeDetectorReset() {
        // Scroll the detectors to the bottom-right corner so
        // that `scroll` events will be triggered when the container
        // is resized.
        const scrollMax = 100500;

        let node = this._resizeDetectorNodes.grow;

        if (node) {
            node.scrollLeft = scrollMax;
            node.scrollTop = scrollMax;
        }

        node = this._resizeDetectorNodes.shrink;

        if (node) {
            node.scrollLeft = scrollMax;
            node.scrollTop = scrollMax;
        }
    }

    private _resizeDetectorOnScroll() {
        if (this._resizeDetectorAnimationFrame) {
            // Do not execute action more often than once per animation frame.
            return;
        }

        this._resizeDetectorAnimationFrame = window.requestAnimationFrame(() => {
            this._resizeDetectorReset();
            this._resizeDetectorAnimationFrame = undefined;
            ViewBase._checkViews();
        });

    }

    getChildContext() {
        // Let descendant Types components know that their nearest Types ancestor is not an Types.Text.
        // Because they're in an Types.View, they should use their normal styling rather than their
        // special styling for appearing inline with text.
        let childContext: ViewContext = {
            isRxParentAText: false
        };

        // Provide the descendants with the focus manager and popup container (if any).
        if (this._focusManager) {
            childContext.focusManager = this._focusManager;
        }

        if (this._popupContainer) {
            childContext.popupContainer = this._popupContainer;
        }

        if (this._focusArbitratorProvider) {
            childContext.focusArbitrator = this._focusArbitratorProvider;
        }

        return childContext;
    }

    protected _getContainer(): HTMLElement|null {
        return ReactDOM.findDOMNode(this) as HTMLElement;
    }

    private _isHidden(): boolean {
        return !!this._popupContainer && this._popupContainer.isHidden();
    }

    private _updateFocusArbitratorProvider(props: Types.ViewProps) {
        if (props.arbitrateFocus) {
            if (this._focusArbitratorProvider) {
                this._focusArbitratorProvider.setCallback(props.arbitrateFocus);
            } else {
                this._focusArbitratorProvider = new FocusArbitratorProvider(this, props.arbitrateFocus);
            }
        } else if (this._focusArbitratorProvider) {
            delete this._focusArbitratorProvider;
        }
    }

    setFocusRestricted(restricted: boolean) {
        if (!this._focusManager || !this.props.restrictFocusWithin) {
            if (AppConfig.isDevelopmentMode()) {
                console.error('View: setFocusRestricted method requires restrictFocusWithin property to be set');
            }
            return;
        }

        if (!this._isHidden()) {
            if (restricted) {
                this._focusManager.restrictFocusWithin(RestrictFocusType.RestrictedFocusFirst);
            } else {
                this._focusManager.removeFocusRestriction();
            }
        }

        this._isFocusRestricted = restricted;
    }

    setFocusLimited(limited: boolean) {
        if (!this._focusManager || !this._limitFocusWithin) {
            if (AppConfig.isDevelopmentMode()) {
                console.error('View: setFocusLimited method requires limitFocusWithin property to be set');
            }
            return;
        }

        if (!this._isHidden()) {
            if (limited && !this._isFocusLimited) {
                this._focusManager.limitFocusWithin(this.props.limitFocusWithin!!!);
            } else if (!limited && this._isFocusLimited) {
                this._focusManager.removeFocusLimitation();
            }
        }

        this._isFocusLimited = limited;
    }

    render() {
        let combinedStyles = Styles.combine([_styles.defaultStyle, this.props.style]) as any;
        let ariaRole = AccessibilityUtil.accessibilityTraitToString(this.props.accessibilityTraits);
        const tabIndex = this.props.tabIndex;
        const ariaSelected = AccessibilityUtil.accessibilityTraitToAriaSelected(this.props.accessibilityTraits);
        const isAriaHidden = AccessibilityUtil.isHidden(this.props.importantForAccessibility);
        const accessibilityLabel = this.props.accessibilityLabel;
        const ariaLabelledBy = this.props.ariaLabelledBy;
        const ariaRoleDescription = this.props.ariaRoleDescription;
        const ariaLive = this.props.accessibilityLiveRegion ?
            AccessibilityUtil.accessibilityLiveRegionToString(this.props.accessibilityLiveRegion) :
            undefined;
        const ariaValueNow = this.props.ariaValueNow;

        if (!ariaRole && !accessibilityLabel && !ariaLabelledBy && !ariaRoleDescription && !ariaLive &&
                (ariaSelected === undefined) && (ariaValueNow === undefined) && (tabIndex === undefined)) {
            // When the accessibility properties are not specified, set role to none.
            // It tells the screen readers to skip the node, but unlike setting
            // aria-hidden to true, allows the sub DOM to be processed further.
            // This signigicantly improves the screen readers performance.
            ariaRole = 'none';
        }

        let props: React.HTMLAttributes<any> = {
            role: ariaRole,
            tabIndex: tabIndex,
            style: combinedStyles,
            title: this.props.title,
            'aria-label': accessibilityLabel,
            'aria-hidden': isAriaHidden,
            'aria-selected': ariaSelected,
            'aria-labelledby': ariaLabelledBy,
            'aria-roledescription': ariaRoleDescription,
            'aria-live': ariaLive,
            'aria-valuenow': ariaValueNow,
            onContextMenu: this.props.onContextMenu,
            onMouseEnter: this.props.onMouseEnter,
            onMouseLeave: this.props.onMouseLeave,
            onMouseOver: this.props.onMouseOver,
            onMouseMove: this.props.onMouseMove,
            onDragEnter: this.props.onDragEnter,
            onDragOver: this.props.onDragOver,
            onDragLeave: this.props.onDragLeave,
            onDrop: this.props.onDrop,
            onClick: this.props.onPress,
            onFocus: this.props.onFocus,
            onBlur: this.props.onBlur,
            onKeyDown: this.props.onKeyPress,
            id: this.props.id
        };

        if (this.props.ignorePointerEvents) {
            props.className = 'reactxp-ignore-pointer-events';
            combinedStyles['pointerEvents'] = 'none';
        }

        let reactElement: React.ReactElement<any>;
        let childAnimationsEnabled = this.props.animateChildEnter || this.props.animateChildMove || this.props.animateChildLeave;
        if (childAnimationsEnabled) {
            reactElement = (
                <AnimateListEdits
                    { ...props }
                    animateChildEnter={ this.props.animateChildEnter }
                    animateChildMove={ this.props.animateChildMove }
                    animateChildLeave={ this.props.animateChildLeave }
                >
                    { this.props.children }
                </AnimateListEdits>
            );
        } else {
            reactElement = (
                <div { ...props } >
                    { this._renderResizeDetectorIfNeeded(combinedStyles) }
                    { this.props.children }
                </div>
            );
        }

        return this.context.isRxParentAText ?
            restyleForInlineText(reactElement) :
            reactElement;
    }

    componentWillReceiveProps(nextProps: Types.ViewProps) {
        super.componentWillReceiveProps(nextProps);

        if (AppConfig.isDevelopmentMode()) {
            if (this.props.restrictFocusWithin !== nextProps.restrictFocusWithin) {
                console.error('View: restrictFocusWithin is readonly and changing it during the component life cycle has no effect');
            }
            if (this.props.limitFocusWithin !== nextProps.limitFocusWithin) {
                console.error('View: limitFocusWithin is readonly and changing it during the component life cycle has no effect');
            }
        }

        if (('arbitrateFocus' in nextProps) && (this.props.arbitrateFocus !== nextProps.arbitrateFocus)) {
            this._updateFocusArbitratorProvider(nextProps);
        }
    }

    enableFocusManager() {
        if (this._focusManager) {
            if (this.props.restrictFocusWithin && this._isFocusRestricted !== false) {
                this._focusManager.restrictFocusWithin(RestrictFocusType.RestrictedFocusFirst);
            }

            if (this._limitFocusWithin && this._isFocusLimited) {
                this._focusManager.limitFocusWithin(this.props.limitFocusWithin!!!);
            }
        }
    }

    disableFocusManager() {
        if (this._focusManager) {
            this._focusManager.release();
        }
    }

    componentDidMount() {
        super.componentDidMount();

        if (this.props.autoFocus) {
            this.focus();
        }

        // If we are mounted as visible, do our initialization now. If we are hidden, it will
        // be done later when the popup is shown.
        if (!this._isHidden()) {
            this.enableFocusManager();
        }

        if (this._focusManager && this._popupContainer) {
            this._popupToken = this._popupContainer.registerPopupComponent(
                () => this.enableFocusManager(), () => this.disableFocusManager());
        }
    }

    componentWillUnmount() {
        super.componentWillUnmount();
        this.disableFocusManager();

        if (this._popupToken) {
            this._popupContainer!!!.unregisterPopupComponent(this._popupToken);
        }
    }

    blur() {
        if (this._isMounted) {
            const el = ReactDOM.findDOMNode(this) as HTMLDivElement;
            if (el) {
                el.blur();
            }
        }
    }

    requestFocus() {
        FocusArbitratorProvider.requestFocus(
            this,
            () => this.focus(),
            () => this._isMounted
        );
    }

    focus() {
        if (this._isMounted) {
            const el = ReactDOM.findDOMNode(this) as HTMLDivElement;
            if (el) {
                el.focus();
            }
        }
    }
}

applyFocusableComponentMixin(View, function (this: View, nextProps?: Types.ViewProps) {
    // VoiceOver with the VoiceOver key combinations (Ctrl+Option+Left/Right) focuses
    // <div>s when whatever tabIndex is set (even if tabIndex=-1). So, View is focusable
    // when tabIndex is not undefined.
    const tabIndex = nextProps && ('tabIndex' in nextProps) ? nextProps.tabIndex : this.props.tabIndex;
    return tabIndex !== undefined;
});

export default View;<|MERGE_RESOLUTION|>--- conflicted
+++ resolved
@@ -19,13 +19,9 @@
 import Styles from './Styles';
 import Types = require('../common/Types');
 import ViewBase from './ViewBase';
-<<<<<<< HEAD
-import { PopupContainer, PopupComponent } from './PopupContainer';
-import { RestrictFocusType } from '../common/utils/FocusManager';
-=======
 import PopupContainerView from './PopupContainerView';
 import { PopupComponent } from '../common/PopupContainerViewBase';
->>>>>>> c2bd803a
+import { RestrictFocusType } from '../common/utils/FocusManager';
 import { FocusManager, applyFocusableComponentMixin } from './utils/FocusManager';
 
 const _styles = {
@@ -78,12 +74,8 @@
 export interface ViewContext {
     isRxParentAText?: boolean;
     focusManager?: FocusManager;
-<<<<<<< HEAD
-    popupContainer?: PopupContainer;
+    popupContainer?: PopupContainerView;
     focusArbitrator?: FocusArbitratorProvider;
-=======
-    popupContainer?: PopupContainerView;
->>>>>>> c2bd803a
 }
 
 export class View extends ViewBase<Types.ViewProps, Types.Stateless> {
