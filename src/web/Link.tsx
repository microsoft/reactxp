﻿/**
* Link.tsx
*
* Copyright (c) Microsoft Corporation. All rights reserved.
* Licensed under the MIT license.
*
* Web-specific implementation of the cross-platform Link abstraction.
*/

import PropTypes = require('prop-types');
import React = require('react');
import ReactDOM = require('react-dom');

import { FocusArbitratorProvider } from '../common/utils/AutoFocusHelper';
import Styles from './Styles';
import Types = require('../common/Types');
import EventHelpers from '../native-common/utils/EventHelpers';
import { applyFocusableComponentMixin } from './utils/FocusManager';

const _styles = {
    defaultStyle: {
        position: 'relative',
        display: 'inline',
        flexGrow: 0,
        flexShrink: 0,
        overflow: 'hidden',
        overflowWrap: 'break-word',
        msHyphens: 'auto'
    },
    ellipsis: {
        position: 'relative',
        display: 'inline',
        flexGrow: 0,
        flexShrink: 0,
        overflow: 'hidden',

        whiteSpace: 'pre',
        textOverflow: 'ellipsis'
    }
};

const _longPressTime = 1000;

<<<<<<< HEAD
export interface LinkContext {
    focusArbitrator?: FocusArbitratorProvider;
}

export class Link extends React.Component<Types.LinkProps, {}> {
    static contextTypes = {
        focusArbitrator: PropTypes.object
    };

    context!: LinkContext;
=======
export class Link extends React.Component<Types.LinkProps, Types.Stateless> {
>>>>>>> c2bd803a

    private _isMounted = false;
    private _longPressTimer: number|undefined;

    render() {
        // SECURITY WARNING:
        //   Note the use of rel='noreferrer'
        //   Destroy the back-link to this window. Otherwise the (untrusted) URL we are about to load can redirect OUR window.
        //   See: https://mathiasbynens.github.io/rel-noopener/
        return (
            <a
                style={ this._getStyles() as any }
                title={ this.props.title }
                href={ this.props.url }
                target={ '_blank' }
                rel={ 'noreferrer' }
                onClick={ this._onClick }
                onMouseEnter={ this.props.onHoverStart }
                onMouseLeave={ this.props.onHoverEnd }
                onMouseDown={ this._onMouseDown }
                onMouseUp={ this._onMouseUp }
                tabIndex={ this.props.tabIndex }
                onContextMenu={ this.props.onContextMenu ? this._onContextMenu : undefined }
            >
                { this.props.children }
            </a>
        );
    }

    componentDidMount() {
        this._isMounted = true;

        if (this.props.autoFocus) {
            this.requestFocus();
        }
    }

    componentWillUnmount() {
        this._isMounted = false;
    }

    requestFocus() {
        FocusArbitratorProvider.requestFocus(
            this,
            () => this.focus(),
            () => this._isMounted
        );
    }

    focus() {
        if (this._isMounted) {
            const el = ReactDOM.findDOMNode(this) as HTMLAnchorElement;
            if (el) {
                el.focus();
            }
        }
    }

    blur() {
        if (this._isMounted) {
            const el = ReactDOM.findDOMNode(this) as HTMLAnchorElement;
            if (el) {
                el.blur();
            }
        }
    }

    _getStyles(): Types.LinkStyleRuleSet {
        // There's no way in HTML to properly handle numberOfLines > 1,
        // but we can correctly handle the common case where numberOfLines is 1.
        let combinedStyles = Styles.combine(
            [this.props.numberOfLines === 1 ? _styles.ellipsis : _styles.defaultStyle,
            this.props.style]) as any;

        // Handle cursor styles
        if (this.props.selectable) {
            combinedStyles['userSelect'] = 'text';
            combinedStyles['WebkitUserSelect'] = 'text';
            combinedStyles['MozUserSelect'] = 'text';
            combinedStyles['msUserSelect'] = 'text';
        }

        combinedStyles['cursor'] = 'pointer';

        return combinedStyles;
    }

    private _onClick = (e: React.MouseEvent<any>) => {
        e.stopPropagation();

        if (this.props.onPress) {
            e.preventDefault();
            this.props.onPress(e, this.props.url);
        }
    }

    private _onMouseDown = (e: React.SyntheticEvent<any>) => {
        if (this.props.onLongPress) {
            e.persist();

            this._longPressTimer = setTimeout(() => {
                this._longPressTimer = undefined;

                const mouseEvent = e as React.MouseEvent<any>;
                // Ignore right mouse button for long press. Context menu will
                // be always displayed on mouseUp no matter the press length.
                if (this.props.onLongPress && mouseEvent.button !== 2) {
                    this.props.onLongPress(e, this.props.url);
                }
            }, _longPressTime);
        }
    }

    private _onMouseUp = (e: Types.SyntheticEvent) => {
        if (this._longPressTimer) {
            clearTimeout(this._longPressTimer);
            this._longPressTimer = undefined;
        }
    }

    private _onContextMenu = (e: Types.SyntheticEvent) => {
        if (this.props.onContextMenu) {
            e.stopPropagation();
            e.preventDefault();
            this.props.onContextMenu(EventHelpers.toMouseEvent(e));
        }
    }
}

applyFocusableComponentMixin(Link);

export default Link;<|MERGE_RESOLUTION|>--- conflicted
+++ resolved
@@ -41,20 +41,16 @@
 
 const _longPressTime = 1000;
 
-<<<<<<< HEAD
 export interface LinkContext {
     focusArbitrator?: FocusArbitratorProvider;
 }
 
-export class Link extends React.Component<Types.LinkProps, {}> {
+export class Link extends React.Component<Types.LinkProps, Types.Stateless> {
     static contextTypes = {
         focusArbitrator: PropTypes.object
     };
 
     context!: LinkContext;
-=======
-export class Link extends React.Component<Types.LinkProps, Types.Stateless> {
->>>>>>> c2bd803a
 
     private _isMounted = false;
     private _longPressTimer: number|undefined;
