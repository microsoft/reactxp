--- conflicted
+++ resolved
@@ -34,15 +34,7 @@
         return this._modalStack.some(d => d.id === modalId);
     }
 
-<<<<<<< HEAD
-    showModal(modal: React.ReactElement<Types.ViewProps>, modalId: string) {
-=======
     showModal(modal: React.ReactElement<Types.ViewProps>, modalId: string, options?: Types.ModalOptions) {
-        if (!modalId) {
-            console.error('modal must have valid ID');
-        }
-
->>>>>>> a52f2a5a
         // Dismiss any active popups.
         if (this._activePopupOptions) {
             this.dismissPopup(this._activePopupId!!!);
