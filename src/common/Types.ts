/**
* Types.ts
*
* Copyright (c) Microsoft Corporation. All rights reserved.
* Licensed under the MIT license.
*
* Type definitions for ReactXP framework.
*/

import React = require('react');

// Use only for type data
import RX = require('./Interfaces');

export { default as SubscribableEvent, SubscriptionToken } from 'subscribableevent';

export type ReactNode = React.ReactNode;

// Some RX components contain render logic in the abstract classes located in rx/common. That render logic
// depends on using a platform specific React library (web vs native). Thus, we need an interface to abstract
// this detail away from the components' common implementation.
export type ReactInterface = {
    createElement<P>(type: string, props?: P, ...children: React.ReactNode[]): React.ReactElement<P>;
};

//------------------------------------------------------------
// React Native Flexbox styles 0.14.2
// ------------------------------------------------------------

export interface FlexboxParentStyle {
    flexDirection?: 'column' | 'row' | 'column-reverse' | 'row-reverse';

    alignSelf?: 'auto' | 'flex-start' | 'flex-end' | 'center' | 'stretch';

    borderWidth?: number;
    borderTopWidth?: number;
    borderRightWidth?: number;
    borderBottomWidth?: number;
    borderLeftWidth?: number;

    height?: number;
    width?: number;

    top?: number;
    right?: number;
    bottom?: number;
    left?: number;

    flexGrow?: number;
    flexShrink?: number;
    flexBasis?: number;
    flex?: number;

    maxHeight?: number;
    maxWidth?: number;
    minHeight?: number;
    minWidth?: number;

    margin?: number;
    marginHorizontal?: number;
    marginVertical?: number;
    marginTop?: number;
    marginRight?: number;
    marginBottom?: number;
    marginLeft?: number;

    padding?: number;
    paddingHorizontal?: number;
    paddingVertical?: number;
    paddingTop?: number;
    paddingRight?: number;
    paddingBottom?: number;
    paddingLeft?: number;

    position?: 'absolute' | 'relative';
}

// These are supported by most views but not by ScrollView
export interface FlexboxChildrenStyle {
    alignItems?: 'flex-start' | 'flex-end' | 'center' | 'stretch';
    alignContent?: 'auto' | 'flex-start' | 'flex-end' | 'center' | 'stretch';

    flexWrap?: 'wrap' | 'nowrap';
    justifyContent?: 'flex-start' | 'flex-end' | 'center' | 'space-between' | 'space-around';
}

export interface FlexboxStyle extends FlexboxParentStyle, FlexboxChildrenStyle {
}

export abstract class AnimatedValue implements RX.IAnimatedValue {
    constructor(val: number) {
        // No-op
    }
    abstract setValue(value: number): void;
    abstract addListener(callback: any): string;
    abstract removeListener(id: string): void;
    abstract removeAllListeners(): void;
    abstract interpolate(config: any): AnimatedValue;
}

export interface AnimatedFlexboxStyle {
    height?: AnimatedValue;
    width?: AnimatedValue;

    top?: AnimatedValue;
    right?: AnimatedValue;
    bottom?: AnimatedValue;
    left?: AnimatedValue;
}

// ------------------------------------------------------------
// Transform Style Rules
// ------------------------------------------------------------

export interface TransformStyle {
    transform?: [{
        perspective?: number;
        rotate?: string;
        rotateX?: string;
        rotateY?: string;
        rotateZ?: string;
        scale?: number;
        scaleX?: number;
        scaleY?: number;
        translateX?: number;
        translateY?: number;
    }];
}

export interface AnimatedTransformStyle {
    transform?: [{
        perspective?: AnimatedValue;
        rotate?: AnimatedValue;
        rotateX?: AnimatedValue;
        rotateY?: AnimatedValue;
        rotateZ?: AnimatedValue;
        scale?: AnimatedValue;
        scaleX?: AnimatedValue;
        scaleY?: AnimatedValue;
        translateX?: AnimatedValue;
        translateY?: AnimatedValue;
    }];
}

export type StyleRuleSet<T> = T | number | undefined;
export type StyleRuleSetOrArray<T> = StyleRuleSet<T>|Array<StyleRuleSet<T>>;
export interface StyleRuleSetRecursiveArray<T> extends Array<StyleRuleSetOrArray<T>|StyleRuleSetRecursiveArray<T>> {}
export type StyleRuleSetRecursive<T> = StyleRuleSet<T> | StyleRuleSetRecursiveArray<T>;

// ------------------------------------------------------------
// Image and View common Style Rules
// ------------------------------------------------------------
export interface ViewAndImageCommonStyle extends FlexboxStyle, TransformStyle {
    borderWidth?: number;
    borderColor?: string;
    borderRadius?: number;
    borderTopRightRadius?: number;
    borderBottomRightRadius?: number;
    borderBottomLeftRadius?: number;
    borderTopLeftRadius?: number;
    overflow?: 'visible' | 'hidden';

    backgroundColor?: string;
    opacity?: number;
}

export interface AnimatedViewAndImageCommonStyle extends AnimatedFlexboxStyle, AnimatedTransformStyle {
    borderRadius?: AnimatedValue;
    backgroundColor?: AnimatedValue;
    opacity?: AnimatedValue;
}

// ------------------------------------------------------------
// View Style Rules
// ------------------------------------------------------------

export interface ViewStyle extends ViewAndImageCommonStyle {
    borderStyle?: 'solid' | 'dotted' | 'dashed' | 'none';
    wordBreak?: 'break-all' | 'break-word'; // Web only
    appRegion?: 'drag' | 'no-drag'; // Web only
    cursor?: 'pointer' | 'default'; // Web only
    shadowOffset?: { width: number; height: number };
    shadowOpacity?: number;
    shadowRadius?: number;
    shadowColor?: string;
    // Android does not support shadow, elevation achieves something similar.
    // http://facebook.github.io/react-native/releases/0.30/docs/shadow-props.html (iOS only)
    // http://facebook.github.io/react-native/releases/0.30/docs/view.html#style (see elevation property)
    elevation?: number; // Android only
}

export type ViewStyleRuleSet = StyleRuleSet<ViewStyle>;

export interface AnimatedViewStyle extends AnimatedViewAndImageCommonStyle {
}

export type AnimatedViewStyleRuleSet = StyleRuleSet<AnimatedViewStyle>;

// ------------------------------------------------------------
// ScrollView Style Rules
// ------------------------------------------------------------

export interface ScrollViewStyle extends FlexboxParentStyle, TransformStyle {
    overflow?: 'visible' | 'hidden';
    backgroundColor?: string;
    opacity?: number;
}

export type ScrollViewStyleRuleSet = StyleRuleSet<ScrollViewStyle>;

// ------------------------------------------------------------
// Button Style Rules
// ------------------------------------------------------------

export interface ButtonStyle extends ViewStyle {
}

export type ButtonStyleRuleSet = StyleRuleSet<ButtonStyle>;

// ------------------------------------------------------------
// WebView Style Rules
// ------------------------------------------------------------

export interface WebViewStyle extends ViewStyle {
}

export type WebViewStyleRuleSet = StyleRuleSet<WebViewStyle>;

// ------------------------------------------------------------
// ActivityIndicator Style Rules
// ------------------------------------------------------------

export interface ActivityIndicatorStyle extends ViewStyle {
}

export type ActivityIndicatorStyleRuleSet = StyleRuleSet<ActivityIndicatorStyle>;

// ------------------------------------------------------------
// Text Style Rules
// ------------------------------------------------------------

export interface FontInfo {
    fontFamily?: string;
    fontStyle?: 'normal' | 'italic';
    fontWeight?: 'normal' | 'bold' | '100' | '200' | '300' | '400' | '500' | '600' | '700' | '800' | '900';
}

export interface TextStyle extends ViewStyle {
    color?: string;
    fontFamily?: string;
    fontSize?: number;
    fontStyle?: 'normal' | 'italic';
    fontWeight?: 'normal' | 'bold' | '100' | '200' | '300' | '400' | '500' | '600' | '700' | '800' | '900';
    font?: FontInfo;
    letterSpacing?: number;
    lineHeight?: number;
    textAlign?: 'auto' | 'left' | 'right' | 'center' | 'justify';
    textDecorationLine?: 'none' | 'underline' | 'line-through' | 'underline line-through';
    textDecorationStyle?: 'solid' | 'double' | 'dotted' | 'dashed';
    textDecorationColor?: string;
    writingDirection?: 'auto' | 'ltr' | 'rtl';
    // Properties specific to android platform
    // For android, these properties are set to textAlignVertical: 'center' & includeFontPadding: false
    // to match the same rendering as of ios and web
    textAlignVertical?: 'auto' | 'top' | 'bottom' | 'center';
    includeFontPadding?: boolean; // default is true
}

export type TextStyleRuleSet = StyleRuleSet<TextStyle>;

export interface AnimatedTextStyle extends AnimatedViewAndImageCommonStyle {
    color?: AnimatedValue;
    fontSize?: AnimatedValue;
}

export type AnimatedTextStyleRuleSet = StyleRuleSet<AnimatedTextStyle>;

// ------------------------------------------------------------
// TextInput Style Rules
// ------------------------------------------------------------

export interface TextInputStyle extends TextStyle {
}

export type TextInputStyleRuleSet = StyleRuleSet<TextInputStyle>;

export interface AnimatedTextInputStyle extends AnimatedViewAndImageCommonStyle {
    color?: AnimatedValue;
    fontSize?: AnimatedValue;
}

export type AnimatedTextInputStyleRuleSet = StyleRuleSet<AnimatedTextInputStyle>;

// ------------------------------------------------------------
// Link Style Rules
// ------------------------------------------------------------

export interface LinkStyle extends TextStyle {
}

export type LinkStyleRuleSet = StyleRuleSet<LinkStyle>;

// ------------------------------------------------------------
// Image Style Rules
// ------------------------------------------------------------

export interface ImageStyle extends ViewAndImageCommonStyle, FlexboxStyle {
    // This is an Android only style attribute that is used to fill the gap in the case of rounded corners
    // in gif images.
    overlayColor?: string;
}

export type ImageStyleRuleSet = StyleRuleSet<ImageStyle>;

export interface AnimatedImageStyle extends AnimatedViewAndImageCommonStyle, AnimatedFlexboxStyle {
}

export type AnimatedImageStyleRuleSet = StyleRuleSet<AnimatedImageStyle>;

// ------------------------------------------------------------
// Picker Style Rules
// ------------------------------------------------------------

export interface PickerStyle extends ViewStyle {
    color?: string;
}

export type PickerStyleRuleSet = StyleRuleSet<PickerStyle>;

//
// Components
// ----------------------------------------------------------------------
export interface CommonProps {
    ref?: string | ((obj: React.Component<any, any>) => void);
    key?: string | number;
    type?: any;
    children?: React.ReactNode | React.ReactNode[];
}

//
// Accessibility
//

export interface CommonAccessibilityProps {
    // iOS, Android, and Desktop
    importantForAccessibility?: ImportantForAccessibility;
    accessibilityLabel?: string;
    accessibilityTraits?: AccessibilityTrait | AccessibilityTrait[];

    // Desktop only.
    tabIndex?: number;

    // iOS only.
    accessibilityActions?: string[];
    onAccessibilityAction?: (e: SyntheticEvent) => void;
}

// Auto, Yes, No - iOS & Android.
// NoHideDescendants - iOS, Android, & Desktop.
export enum ImportantForAccessibility {
    Auto = 1,
    Yes,
    No,
    NoHideDescendants
}

export interface AccessibilityHtmlAttributes extends React.HTMLAttributes {
    'aria-label'?: string;
    'aria-live'?: string;
    'aria-hidden'?: boolean;
    'aria-disabled'?: boolean;
    'aria-selected'?: boolean;
    'aria-checked'?: boolean;
    'aria-haspopup'?: boolean;
    'aria-controls'?: string;
    'aria-labelledby'?: string;
}

// Android & Desktop supported prop, which allows screen-reader to inform its users when a
// component has dynamically changed. For example, the content of an inApp toast.
export enum AccessibilityLiveRegion {
    None,
    Polite,
    Assertive
}

// NOTE: This enum is organized based on priority of these traits (0 is the lowest),
// which can be assigned to an accessible object. On native, all traits are combined as
// a list. On desktop, trait with the maximum value is picked. Whenever you are adding
// a new trait add it in the right priority order in the list.
export enum AccessibilityTrait {
    // Desktop and iOS.
    Summary,
    Adjustable,

    // Desktop, iOS, and Android.
    Button,
    Tab,
    Selected,

    // Android only.
    Radio_button_checked,
    Radio_button_unchecked,

    // iOS only.
    Link,
    Header,
    Search,
    Image,
    Plays,
    Key,
    Text,
    Disabled,
    FrequentUpdates,
    StartsMedia,
    AllowsDirectInteraction,
    PageTurn,

    // Desktop only.
    Menu,
    MenuItem,
    MenuBar,
    TabList,
    List,
    ListItem,
    ListBox,
    Group,
    CheckBox,
    Checked,
    ComboBox,
    Log,
    Status,
    Dialog,
    HasPopup,
    Option,

    // Desktop & mobile. This is at the end because this
    // is the highest priority trait.
    None
}

export interface CommonStyledProps<T> extends CommonProps {
    style?: StyleRuleSetRecursive<T>;
}

// Button
export interface ButtonProps extends CommonStyledProps<ButtonStyleRuleSet>, CommonAccessibilityProps {
    title?: string;
    children?: ReactNode;
    disabled?: boolean;
    delayLongPress?: number;
    cursor?: string;

    onAccessibilityTapIOS?: Function; // iOS-only prop, call when a button is double tapped in accessibility mode
    onContextMenu?: (e: SyntheticEvent) => void;
    onPress?: (e: SyntheticEvent) => void;
    onPressIn?: (e: SyntheticEvent) => void;
    onPressOut?: (e: SyntheticEvent) => void;
    onLongPress?: (e: SyntheticEvent) => void;
    onHoverStart?: (e: SyntheticEvent) => void;
    onHoverEnd?: (e: SyntheticEvent) => void;
    onKeyPress?: (e: KeyboardEvent) => void;
    onFocus?: (e: FocusEvent) => void;
    onBlur?: (e: FocusEvent) => void;

    shouldRasterizeIOS?: boolean; // iOS-only prop, if view should be rendered as a bitmap before compositing

    // iOS and Android only. Visual touchfeedback properties
    disableTouchOpacityAnimation?: boolean;
    activeOpacity?: number;
    underlayColor?: string;

    // Web only.
    id?: string; // Needed for accessibility to be able to use labelledBy attribute.
    ariaControls?: string; // Needed for accessibility.
}

// Picker
export interface PickerPropsItem {
    label: string;
    value: string;
}
export interface PickerProps extends CommonProps {
    items: PickerPropsItem[];
    selectedValue: string;
    onValueChange: (itemValue: string, itemPosition: number) => void;
    style?: StyleRuleSetRecursive<PickerStyleRuleSet>;
}

// Image
export interface ImagePropsShared extends CommonProps {
    source: string;
    headers?: { [headerName: string]: string };
    accessibilityLabel?: string;
    children?: ReactNode;
    resizeMode?: 'stretch' | 'contain' | 'cover' | 'auto' | 'repeat';

    resizeMethod?: 'auto' | 'resize' | 'scale'; // Android only
    title?: string;

    onLoad?: (size: Dimensions) => void;
    onError?: (err?: Error) => void;

    shouldRasterizeIOS?: boolean; // iOS-only prop, if view should be rendered as a bitmap before compositing
}

export interface ImageProps extends ImagePropsShared {
    style?: StyleRuleSetRecursive<ImageStyleRuleSet>;
}

export interface AnimatedImageProps extends ImagePropsShared {
    style?: StyleRuleSetRecursive<AnimatedImageStyleRuleSet | ImageStyleRuleSet>;
}

// Text
// Nested text elements follow a text layout instead of Flexbox.
//
// <Text>I am a <Text style={{fontWeight: 'bold'}}>very</Text> important example</Text>
//
// Will render as
// | I am a very |
// | important   |
// | example     |
export interface TextPropsShared extends CommonProps {
    children?: ReactNode;
    selectable?: boolean;
    numberOfLines?: number;

    // Should fonts be scaled according to system setting? Defaults
    // to true. iOS and Android only.
    allowFontScaling?: boolean;

    // Specifies the maximum scale factor for text size. iOS and Android only.
    maxContentSizeMultiplier?: number;

    // iOS and Android only
    ellipsizeMode?:  'head' | 'middle'| 'tail';

    // Exposing this property as temporary workaround to fix a bug.
    // TODO : http://skype.vso.io/865016 : remove this exposed property
    // Used only for Android.
    textBreakStrategy?: 'highQuality' | 'simple' | 'balanced';

    importantForAccessibility?: ImportantForAccessibility;

    // Android only
    elevation?: number;

    onPress?: (e: SyntheticEvent) => void;
<<<<<<< HEAD

    id?: string; // Web only. Needed for accessibility.
=======
    onContextMenu?: (e: SyntheticEvent) => void;
>>>>>>> 5c3e1012
}

export interface TextProps extends TextPropsShared {
    style?: StyleRuleSetRecursive<TextStyleRuleSet>;
}

export interface AnimatedTextProps extends TextPropsShared {
    style?: StyleRuleSetRecursive<AnimatedTextStyleRuleSet | TextStyleRuleSet>;
}

export type ViewLayerType = 'none' | 'software' | 'hardware';

// View
export interface ViewPropsShared extends CommonProps, CommonAccessibilityProps {
    title?: string;
    ignorePointerEvents?: boolean;
    blockPointerEvents?: boolean; // Native-only prop for disabling touches on self and all child views
    shouldRasterizeIOS?: boolean; // iOS-only prop, if view should be rendered as a bitmap before compositing
    viewLayerTypeAndroid?: ViewLayerType; // Android only property
    children?: ReactNode;

    restrictFocusWithin?: boolean; // Web-only, during the keyboard navigation, the focus will not go outside this view
    limitFocusWithin?: boolean; // Web-only, make the view and all focusable subelements not focusable when isFocusLimited state is true

    importantForLayout?: boolean; // Web-only, additional invisible DOM elements will be added to track the size changes faster
    id?: string; // Web-only. Needed for accessibility.
    ariaLabelledBy?: string; // Web-only. Needed for accessibility.

    // There are a couple of constraints when child animations are enabled:
    //   - Every child must have a `key`.
    //   - String refs aren't supported on children. Only callback refs are.
    animateChildEnter?: boolean;
    animateChildLeave?: boolean;
    animateChildMove?: boolean;

    onAccessibilityTapIOS?: Function;
    onLayout?: (e: ViewOnLayoutEvent) => void;
    onMouseEnter?: (e: MouseEvent) => void;
    onMouseLeave?: (e: MouseEvent) => void;
    onDragEnter?: (e: DragEvent) => void;
    onDragOver?: (e: DragEvent) => void;
    onDragLeave?: (e: DragEvent) => void;
    onDrop?: (e: DragEvent) => void;
    onMouseOver?: (e: MouseEvent) => void;
    onMouseMove?: (e: MouseEvent) => void;

    onPress?: (e: SyntheticEvent) => void;
    onLongPress?: (e: SyntheticEvent) => void;
    onKeyPress?: (e: KeyboardEvent) => void;
    onFocus?: (e: FocusEvent) => void;
    onBlur?: (e: FocusEvent) => void;

    // iOS and Android only. Visual touchfeedback properties
    disableTouchOpacityAnimation?: boolean;
    activeOpacity?: number;
    underlayColor?: string;
}

export interface ViewProps extends ViewPropsShared {
    style?:  StyleRuleSetRecursive<ViewStyleRuleSet>;
    onContextMenu?: (e: React.SyntheticEvent) => void;
    onStartShouldSetResponder?: (e: React.SyntheticEvent) => boolean;
    onMoveShouldSetResponder?: (e: React.SyntheticEvent) => boolean;
    onStartShouldSetResponderCapture?: (e: React.SyntheticEvent) => boolean;
    onMoveShouldSetResponderCapture?: (e: React.SyntheticEvent) => boolean;
    onResponderGrant?: (e: React.SyntheticEvent) => void;
    onResponderReject?: (e: React.SyntheticEvent) => void;
    onResponderRelease?: (e: React.SyntheticEvent) => void;
    onResponderStart?: (e: React.TouchEvent) => void;
    onResponderMove?: (e: React.TouchEvent) => void;
    onResponderEnd?: (e: React.TouchEvent) => void;
    onResponderTerminate?: (e: React.SyntheticEvent) => void;
    onResponderTerminationRequest?: (e: React.SyntheticEvent) => boolean;
}

export interface AnimatedViewProps extends ViewPropsShared {
    style?: StyleRuleSetRecursive<AnimatedViewStyleRuleSet | ViewStyleRuleSet>;
}

// GestureView
export interface GestureState {
    timeStamp: Date;
}

export interface MultiTouchGestureState extends GestureState {
    initialCenterClientX: number;
    initialCenterClientY: number;
    initialCenterPageX: number;
    initialCenterPageY: number;
    initialWidth: number;
    initialHeight: number;
    initialDistance: number;
    initialAngle: number;

    centerClientX: number;
    centerClientY: number;
    centerPageX: number;
    centerPageY: number;
    velocityX: number;
    velocityY: number;
    width: number;
    height: number;
    distance: number;
    angle: number;

    isComplete: boolean;
}

export interface ScrollWheelGestureState extends GestureState {
    clientX: number;
    clientY: number;
    pageX: number;
    pageY: number;
    scrollAmount: number;
}

export interface PanGestureState extends GestureState {
    initialClientX: number;
    initialClientY: number;
    initialPageX: number;
    initialPageY: number;
    clientX: number;
    clientY: number;
    pageX: number;
    pageY: number;
    velocityX: number;
    velocityY: number;

    isComplete: boolean;
}

export interface TapGestureState extends GestureState {
    clientX: number;
    clientY: number;
    pageX: number;
    pageY: number;
}

export enum GestureMouseCursor {
    Default,
    Pointer,
    Grab,
    Move
}

export enum PreferredPanGesture {
    Horizontal,
    Vertical
}

export interface GestureViewProps extends CommonStyledProps<ViewStyleRuleSet>, CommonAccessibilityProps {
    // Gestures and attributes that apply only to touch inputs
    onPinchZoom?: (gestureState: MultiTouchGestureState) => void;
    onRotate?: (gestureState: MultiTouchGestureState) => void;

    // Gestures and attributes that apply only to mouse inputs
    onScrollWheel?: (gestureState: ScrollWheelGestureState) => void;
    mouseOverCursor?: GestureMouseCursor;

    // Gestures and attributes that apply to either touch or mouse inputs
    onPan?: (gestureState: PanGestureState) => void;
    onPanVertical?: (gestureState: PanGestureState) => void;
    onPanHorizontal?: (gestureState: PanGestureState) => void;
    onTap?: (gestureState: TapGestureState) => void;
    onDoubleTap?: (gestureState: TapGestureState) => void;

    // We can set vertical or horizontal as preferred
    preferredPan?: PreferredPanGesture;

    // How many pixels (in either horizontal or vertical direction) until
    // pan is recognized? Default is 10. Can be any value > 0.
    panPixelThreshold?: number;

    // Something else wants to become responder. Should this view release the responder?
    // Setting true allows release
    releaseOnRequest?: boolean;
}

// ScrollView
export interface ScrollViewProps extends ViewProps {
    style?: StyleRuleSetRecursive<ScrollViewStyleRuleSet>;
    children?: ReactNode;

    vertical?: boolean; // By default true
    horizontal?: boolean; // By default false

    // If the contents are smaller than the view port,
    // should they be justified to the top of the view
    // (i.e. flex-start) or the end (flex-end)?
    justifyEnd?: boolean; // By default false

    onLayout?: (e: ViewOnLayoutEvent) => void;
    onContentSizeChange?: (width: number, height: number) => void;
    onScroll?: (newScrollTop: number, newScrollLeft: number) => void;
    onScrollBeginDrag?: () => void;
    onScrollEndDrag?: () => void;
    showsHorizontalScrollIndicator?: boolean;
    showsVerticalScrollIndicator?: boolean;
    scrollEnabled?: boolean;

    // The following props are valid only on native platforms and
    // have no meaning on the web implementation.
    keyboardDismissMode?: 'none' | 'interactive' | 'on-drag';
    keyboardShouldPersistTaps?: boolean;

    // This controls how often the scroll event will be fired while scrolling
    // (in milliseconds between events). A lower number yields better accuracy for code
    // that is tracking the scroll position, but can lead to scroll performance
    // problems due to the volume of information being send over the bridge.
    // The default value is 16, which means the scroll event will be sent
    // at most once very frame.
    // @platform ios
    scrollEventThrottle?: number;

    // iOS only properties for controlling bounce effect when scrolling.
    // When true, the scroll view bounces when it reaches the end of the content
    // if the content is larger then the scroll view along the axis of the scroll direction.
    // When false, it disables all bouncing even if the alwaysBounce* props are true.
    // The default value is true.
    bounces?: boolean;

    // iOS only properties to allow snapping the items within a scroll view one by one or in pages.
    pagingEnabled?: boolean;
    snapToInterval?: number;

    // Mobile only property (currently only iOS). If set to true, this scroll view will be
    // scrolled to the top if the status bar is tapped. The default value is true.
    // This maps to the actual behavior of the same property of ScrollView component in React Native.
    // Documentation: http://facebook.github.io/react-native/docs/scrollview.html#scrollstotop
    scrollsToTop?: boolean;

    // Android only property to control overScroll mode
    overScrollMode?: 'always' | 'always-if-content-scrolls' | 'never';

    // iOS-only property to control scroll indicator insets
    scrollIndicatorInsets?:  {top: number, left: number, bottom: number, right: number };
}

// Link
export interface LinkProps extends CommonStyledProps<LinkStyleRuleSet> {
    title?: string;
    url: string;
    children?: ReactNode;
    selectable?: boolean;
    numberOfLines?: number;
    allowFontScaling?: boolean;
    maxContentSizeMultiplier?: number;
    tabIndex?: number;

    onPress?: (e: RX.Types.SyntheticEvent, url: string) => void;
    onLongPress?: (e: RX.Types.SyntheticEvent, url: string) => void;
    onHoverStart?: (e: SyntheticEvent) => void;
    onHoverEnd?: (e: SyntheticEvent) => void;
}

// TextInput
export interface TextInputPropsShared extends CommonProps, CommonAccessibilityProps {
    autoCapitalize?: 'none' | 'sentences' | 'words' | 'characters';
    autoCorrect?: boolean;
    autoFocus?: boolean;
    blurOnSubmit?: boolean;
    defaultValue?: string;
    editable?: boolean;
    keyboardType?: 'default' | 'numeric' | 'email-address' | 'number-pad';
    maxLength?: number;
    multiline?: boolean;
    placeholder?: string;
    placeholderTextColor?: string;
    secureTextEntry?: boolean;
    value?: string;
    textAlign?: 'auto' | 'left' | 'right' | 'center' | 'justify';

     // Should fonts be scaled according to system setting? Defaults
    // to true. iOS and Android only.
    allowFontScaling?: boolean;

    // Specifies the maximum scale factor for text size. iOS and Android only.
    maxContentSizeMultiplier?: number;

    // iOS-only prop for controlling the keyboard appearance
    keyboardAppearance?: 'default' | 'light' | 'dark';

    // iOS and Android prop for controlling return key type
    returnKeyType?: 'done' | 'go' | 'next' | 'search' | 'send';

    // Android-only prop for disabling full screen editor mode
    disableFullscreenUI?: boolean;

    // iOS and web prop for enabling spellcheck. Defaults to the value set for 'autoCorrect'.
    spellCheck?: boolean;

    // iOS and Android only property for controlling the text input selection color
    selectionColor?: string;

    onKeyPress?: (e: KeyboardEvent) => void;
    onFocus?: (e: FocusEvent) => void;
    onBlur?: (e: FocusEvent) => void;
    onPaste?: (e: ClipboardEvent) => void;
    onChangeText?: (newValue: string) => void;
    onSelectionChange?: (start: number, end: number) => void;
    onSubmitEditing?: () => void;
    onScroll?: (newScrollTop: number, newScrollLeft: number) => void;
}

export interface TextInputProps extends TextInputPropsShared {
    style?: StyleRuleSetRecursive<TextInputStyleRuleSet>;
}

export interface AnimatedTextInputProps extends TextInputPropsShared {
    style?: StyleRuleSetRecursive<AnimatedTextInputStyleRuleSet | TextInputStyleRuleSet>;
}

// ActivityIndicator
export interface ActivityIndicatorProps extends CommonStyledProps<ActivityIndicatorStyleRuleSet> {
    color: string;
    size?: 'large' | 'medium' | 'small' | 'tiny';
    deferTime?: number; // Number of ms to wait before displaying
}

// WebView
export interface WebViewNavigationState extends Event {
    canGoBack: boolean;
    canGoForward: boolean;
    loading: boolean;
    url: string;
    title: string;
}

export interface WebViewErrorState extends WebViewNavigationState {
    description: string;
    domain: string;
    code: string;
}

export enum WebViewSandboxMode {
    None = 0,
    AllowForms = 1 << 0,
    AllowModals = 1 << 1,
    AllowOrientationLock = 1 << 2,
    AllowPointerLock = 1 << 3,
    AllowPopups = 1 << 4,
    AllowPopupsToEscapeSandbox = 1 << 5,
    AllowPresentation = 1 << 6,
    AllowSameOrigin = 1 << 7,
    AllowScripts = 1 << 8,
    AllowTopNavigation = 1 << 9
}

export interface WebViewProps extends CommonStyledProps<WebViewStyleRuleSet> {
    url: string;
    headers?: { [key: string]: string };
    onLoad?: (e: SyntheticEvent) => void;
    onNavigationStateChange?: (navigationState: WebViewNavigationState) => void;
    scalesPageToFit?: boolean;
    injectedJavaScript?: string;
    javaScriptEnabled?: boolean;

    // Native only
    startInLoadingState?: boolean;
    domStorageEnabled?: boolean;
    onShouldStartLoadWithRequest?: (shouldStartLoadEvent: WebViewShouldStartLoadEvent) => boolean;
    onLoadStart?: (e: SyntheticEvent) => void;
    onError?: (s: SyntheticEvent) => void;

    // Web only; overrides javaScriptEnabled if used
    sandbox?: WebViewSandboxMode;
}

export type PopupPosition  = 'top' | 'right' | 'bottom' | 'left';

// Popup
export interface PopupOptions {
    // Returns a mounted component instance that serves as the
    // "anchor" for the popup. Often a button.
    getAnchor: () => React.Component<any, any>;

    // Renders the contents of the popup.
    renderPopup: (anchorPosition: PopupPosition, anchorOffset: number,
        popupWidth: number, popupHeight: number) => ReactNode;

    // Returns a mounted component instance that controls the triggering of the popup.
    // In majority of cases, "anchor" of popup has handlers to control when the popup will be seen and this function is not required.
    // In a few cases, where anchor is not the same as the whole component that triggers when the popup wil be seen, this can be used.
    // For instance, a button combined with a chevron icon, which on click triggers a popup below the chevron icon.
    // In this example, getElementTriggeringPopup() can return the container with button and chevron icon.
    getElementTriggeringPopup?: () => React.Component<any, any>;

    // Called when the popup is dismissed.
    onDismiss?: () => void;

    // Prioritized order of positions. Popup is positioned
    // relative to the anchor such that it remains on screen.
    // Default is ['bottom', 'right', 'top', 'left'].
    positionPriorities?: PopupPosition[];

    // Position the popup inside its anchor.
    // In this mode only the first position priority will be used.
    useInnerPositioning?: boolean;

    // On pressed handler to notify whoever wanted to create the popup that its
    // anchor has been pressed.
    // IMPORTANT NOTE: This handler may be called when the component is
    // already unmounted as it uses a time delay to accommodate a fade-out animation.
    onAnchorPressed?: (e?: RX.Types.SyntheticEvent) => void;

    // Determines if the anchor invoking the popup should behave like a toggle.
    // Value = true  => Calling Popup.show will show the popup. A subsequent call, will hide the popup, and so on.
    // Value = false or undefined (default)  => Calling Popup.show will always show the popup.
     dismissIfShown?: boolean;

     // Prevents the front-most popup from closing if the user clicks or taps
     // outside of it. It will still close if the anchor is unmounted or if
     // dismiss is explicitly called.
     preventDismissOnPress?: boolean;
}

//
// Alert
//
// Alerts are not React components but OS dialog boxes which, depending
// on OS support, can show while React window is minimized or while
// the app is in background.
// ----------------------------------------------------------------------
export interface AlertButtonSpec {
    text?: string;
    onPress?: () => void;
    style?: 'default' | 'cancel' | 'destructive';
}

// Web specific
export interface AlertModalTheme {
    bodyStyle?: StyleRuleSet<ViewStyle>;
    titleTextStyle?: StyleRuleSet<TextStyle>;
    messageTextStyle?: StyleRuleSet<TextStyle>;

    buttonStyle?: StyleRuleSet<ButtonStyle>;
    buttonHoverStyle?: StyleRuleSet<ButtonStyle>;
    buttonTextStyle?: StyleRuleSet<TextStyle>;

    cancelButtonStyle?: StyleRuleSet<ButtonStyle>;
    cancelButtonHoverStyle?: StyleRuleSet<ButtonStyle>;
    cancelButtonTextStyle?: StyleRuleSet<TextStyle>;
}

//
// Location
// ----------------------------------------------------------------------
export enum LocationErrorType {
    PermissionDenied = 1,
    PositionUnavailable,
    Timeout
}

export type LocationWatchId = number;
export type LocationSuccessCallback = (position: Position) => void;
export type LocationFailureCallback = (error: LocationErrorType) => void;

//
// Animated
// ----------------------------------------------------------------------
export module Animated {

    export type ValueListenerCallback = (value: number | string) => void;
    export type EndResult = { finished: boolean };
    export type EndCallback = (result: EndResult) => void;
    export type CompositeAnimation = {
        start: (callback?: EndCallback) => void;
        stop: () => void;
    };

    export interface LoopConfig {
        restartFrom: number;
    }

    export interface AnimationConfig {
        useNativeDriver?: boolean;
        isInteraction?: boolean;
    }

    export interface TimingAnimationConfig extends AnimationConfig {
        toValue: number;
        easing?: EasingFunction;
        duration?: number;
        delay?: number;
        loop?: LoopConfig;
    }

    export interface InterpolationConfigType {
        inputRange: number[];
        outputRange: (number | string)[];
    }

    export type TimingFunction = (value: RX.IAnimatedValue, config: TimingAnimationConfig) => CompositeAnimation;
    export var timing: TimingFunction;

    export type SequenceFunction = (animations: Array<CompositeAnimation>) => CompositeAnimation;
    export var sequence: SequenceFunction;

    export type ParallelFunction = (animations: Array<CompositeAnimation>) => CompositeAnimation;
    export var parallel: ParallelFunction;

    export type EasingFunction = {
        cssName: string;
        function: (input: number) => number;
    };

    export interface Easing {
        Default(): EasingFunction;
        Linear(): EasingFunction;
        Out(): EasingFunction;
        In(): EasingFunction;
        InOut(): EasingFunction;
        InBack(): EasingFunction;
        OutBack(): EasingFunction;
        InOutBack(): EasingFunction;
        StepStart(): EasingFunction;
        StepEnd(): EasingFunction;
        Steps(intervals: number, end?: boolean): EasingFunction;
        CubicBezier(x1: number, y1: number, x2: number, y2: number): EasingFunction;
    }
}

//
// Events
// ----------------------------------------------------------------------
export type SyntheticEvent = React.SyntheticEvent;

export type DragEvent = React.DragEvent;
export type ClipboardEvent = React.ClipboardEvent;
export type FocusEvent = React.FocusEvent;
export type FormEvent = React.FormEvent;
export type MouseEvent = React.MouseEvent;
export type TouchEvent = React.TouchEvent;
export type UIEvent = React.UIEvent;
export type WheelEvent = React.WheelEvent;

export interface WebViewShouldStartLoadEvent extends SyntheticEvent {
    url: string;
}

export interface WebViewNavigationEvent extends SyntheticEvent {
    nativeEvent: WebViewNavigationState;
}

export interface WebViewErrorEvent extends SyntheticEvent {
    nativeEvent: WebViewErrorState;
}

export type ViewOnLayoutEvent = {
    x: number;
    y: number;
    height: number;
    width: number;
};
export interface KeyboardEvent extends SyntheticEvent {
    ctrlKey: boolean;
    altKey: boolean;
    shiftKey: boolean;
    keyCode: number;
    metaKey: boolean;
    key: string;
}

//
// Component
// ----------------------------------------------------------------------
export var Children: React.ReactChildren;

//
// Dimensions
// ----------------------------------------------------------------------
export type Dimensions = {
    width: number;
    height: number;
};

//
// Linking
// ----------------------------------------------------------------------
export interface EmailInfo {
    to?: string[];
    cc?: string[];
    bcc?: string[];
    subject?: string;
    body?: string;
}

export interface SmsInfo {
    phoneNumber?: string;
    body?: string;
}

export enum LinkingErrorCode {
    NoAppFound = 0,
    UnexpectedFailure = 1,
    Blocked = 2,
    InitialUrlNotFound = 3
}

export interface LinkingErrorInfo {
    code: LinkingErrorCode;
    url: string;
    description?: string;
}

//
// App
// ----------------------------------------------------------------------
export enum AppActivationState {
    Active = 1,
    Background = 2,
    Inactive = 3,
    Extension = 4
}

// UserInterface
// ----------------------------------------------------------------------
export interface LayoutInfo {
    x: number;
    y: number;
    width: number;
    height: number;
}

//
// Platform
// ----------------------------------------------------------------------
export type PlatformType = 'web' | 'ios' | 'android' | 'windows';

//
// Network
// ----------------------------------------------------------------------
export enum DeviceNetworkType {
    Unknown,
    None,
    Wifi,
    Mobile2G,
    Mobile3G,
    Mobile4G
}<|MERGE_RESOLUTION|>--- conflicted
+++ resolved
@@ -547,12 +547,9 @@
     elevation?: number;
 
     onPress?: (e: SyntheticEvent) => void;
-<<<<<<< HEAD
 
     id?: string; // Web only. Needed for accessibility.
-=======
     onContextMenu?: (e: SyntheticEvent) => void;
->>>>>>> 5c3e1012
 }
 
 export interface TextProps extends TextPropsShared {
