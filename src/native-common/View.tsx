--- conflicted
+++ resolved
@@ -120,12 +120,11 @@
     return false;
 }
 
-<<<<<<< HEAD
 export interface ViewContext {
     focusArbitrator?: FocusArbitratorProvider;
 }
 
-export class View extends ViewBase<Types.ViewProps, {}> {
+export class View extends ViewBase<Types.ViewProps, Types.Stateless> {
     static contextTypes: React.ValidationMap<any> = {
         focusArbitrator: PropTypes.object
     };
@@ -136,9 +135,6 @@
         focusArbitrator: PropTypes.object
     };
 
-=======
-export class View extends ViewBase<Types.ViewProps, Types.Stateless> {
->>>>>>> c2bd803a
     protected _internalProps: any = {};
 
     // Assigned when mixin is applied
