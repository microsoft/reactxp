--- conflicted
+++ resolved
@@ -18,7 +18,6 @@
 import RX = require('../common/Interfaces');
 import Types = require('../common/Types');
 
-<<<<<<< HEAD
 export interface LinkContext {
     focusArbitrator?: FocusArbitratorProvider;
     isRxParentAText?: boolean;
@@ -32,9 +31,6 @@
 
     context!: LinkContext;
 
-=======
-export class Link extends React.Component<Types.LinkProps, Types.Stateless> {
->>>>>>> c2bd803a
     protected _mountedComponent: RN.ReactNativeBaseComponent<any, any>|null = null;
 
     // To be able to use Link inside TouchableHighlight/TouchableOpacity
