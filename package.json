--- conflicted
+++ resolved
@@ -1,10 +1,6 @@
 {
   "name": "reactxp",
-<<<<<<< HEAD
-  "version": "0.46.3",
-=======
   "version": "0.46.4",
->>>>>>> a191b5ea
   "description": "Cross-platform abstraction layer for writing React-based applications a single time that work identically across web, React Native, and Electron distribution",
   "author": "ReactXP Team <reactxp@microsoft.com>",
   "license": "MIT",
