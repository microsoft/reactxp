{
  "name": "reactxp",
  "version": "1.6.1",
  "description": "Cross-platform abstraction layer for writing React-based applications a single time that work identically across web, React Native, and Electron distribution",
  "author": "ReactXP Team <reactxp@microsoft.com>",
  "license": "MIT",
  "scripts": {
    "build": "npm run tslint && tsc",
    "build-release": "npm run tslint-release && tsc",
    "watch": "npm run tslint && tsc --watch",
    "tslint": "tslint --project tsconfig.json -r tslint.json --fix || true",
    "tslint-release": "tslint --project tsconfig.json -r tslint.json"
  },
  "dependencies": {
    "lodash": "^4.17.11",
    "prop-types": "^15.7.2",
    "rebound": "^0.1.0",
    "subscribableevent": "^1.0.1",
    "synctasks": "^0.3.3"
  },
  "peerDependencies": {
    "react": "^16.0",
    "react-dom": "^16.0",
    "react-native": ">=0.57 <0.60",
    "react-native-windows": "^0.57.1"
  },
  "devDependencies": {
<<<<<<< HEAD
    "tslint": "^5.16.0",
    "tslint-microsoft-contrib": "^6.1.1",
=======
    "@types/lodash": "^4.14.134",
    "@types/react": "^16.8.19",
    "@types/react-dom": "^16.8.4",
    "@types/react-native": "^0.57.62",
    "react-native-webview": "^5.11.0",
    "tslint": "^5.17.0",
    "tslint-microsoft-contrib": "^6.2.0",
>>>>>>> 3c3d2224
    "tslint-react": "^4.0.0",
    "tsutils": "^3.14.0",
    "typescript": "^3.5.1"
  },
  "homepage": "https://microsoft.github.io/reactxp/",
  "repository": {
    "type": "git",
    "url": "https://github.com/microsoft/reactxp/"
  },
  "bugs": {
    "url": "https://github.com/microsoft/reactxp/issues"
  },
  "types": "dist/ReactXP.d.ts"
}<|MERGE_RESOLUTION|>--- conflicted
+++ resolved
@@ -25,18 +25,12 @@
     "react-native-windows": "^0.57.1"
   },
   "devDependencies": {
-<<<<<<< HEAD
-    "tslint": "^5.16.0",
-    "tslint-microsoft-contrib": "^6.1.1",
-=======
     "@types/lodash": "^4.14.134",
     "@types/react": "^16.8.19",
     "@types/react-dom": "^16.8.4",
     "@types/react-native": "^0.57.62",
-    "react-native-webview": "^5.11.0",
     "tslint": "^5.17.0",
     "tslint-microsoft-contrib": "^6.2.0",
->>>>>>> 3c3d2224
     "tslint-react": "^4.0.0",
     "tsutils": "^3.14.0",
     "typescript": "^3.5.1"
