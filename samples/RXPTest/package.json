{
  "name": "rxptest",
  "version": "1.3.0",
  "private": true,
  "main": "index.js",
  "scripts": {
    "rn-watch": "tsc --watch",
    "start": "node node_modules/react-native/local-cli/cli.js start",
    "android": "node node_modules/react-native/local-cli/cli.js run-android",
    "ios": "node node_modules/react-native/local-cli/cli.js run-ios",
    "web": "webpack-dev-server --progress --colors --mode=development",
    "tslint": "tslint --project tsconfig.json -r tslint.json -r ./node_modules/tslint-microsoft-contrib --fix || true"
  },
  "devDependencies": {
<<<<<<< HEAD
    "@types/html-webpack-plugin": "^3.2.0",
    "@types/node": "^10.11.3",
    "@types/webpack": "^4.4.13",
    "@types/webpack-dev-server": "^3.1.1",
=======
    "@types/node": "^10.12.11",
    "@types/webpack": "^4.4.20",
>>>>>>> be7d50db
    "awesome-typescript-loader": "^5.2.1",
    "html-webpack-plugin": "^3.2.0",
    "rnpm-plugin-windows": "^0.2.8",
    "source-map-loader": "^0.2.4",
    "ts-node": "^7.0.1",
    "tslint": "^5.11.0",
<<<<<<< HEAD
    "tslint-loader": "^3.6.0",
    "tslint-microsoft-contrib": "^5.2.1",
    "typescript": "^3.1.1",
    "webpack": "^4.20.2",
    "webpack-cli": "^3.1.2",
    "webpack-dev-server": "^3.1.10"
=======
    "tslint-loader": "^3.5.4",
    "tslint-microsoft-contrib": "^6.0.0",
    "typescript": "^3.2.1",
    "webpack": "^4.26.1",
    "webpack-cli": "^3.1.2"
>>>>>>> be7d50db
  },
  "dependencies": {
    "react": "^16.6.3",
    "react-dom": "^16.6.3",
    "react-native": "^0.57.7",
    "react-native-windows": "^0.57.0-rc.0",
    "reactxp": "^1.5.0"
  }
}<|MERGE_RESOLUTION|>--- conflicted
+++ resolved
@@ -12,35 +12,22 @@
     "tslint": "tslint --project tsconfig.json -r tslint.json -r ./node_modules/tslint-microsoft-contrib --fix || true"
   },
   "devDependencies": {
-<<<<<<< HEAD
     "@types/html-webpack-plugin": "^3.2.0",
-    "@types/node": "^10.11.3",
-    "@types/webpack": "^4.4.13",
     "@types/webpack-dev-server": "^3.1.1",
-=======
     "@types/node": "^10.12.11",
     "@types/webpack": "^4.4.20",
->>>>>>> be7d50db
     "awesome-typescript-loader": "^5.2.1",
     "html-webpack-plugin": "^3.2.0",
     "rnpm-plugin-windows": "^0.2.8",
     "source-map-loader": "^0.2.4",
     "ts-node": "^7.0.1",
     "tslint": "^5.11.0",
-<<<<<<< HEAD
     "tslint-loader": "^3.6.0",
-    "tslint-microsoft-contrib": "^5.2.1",
-    "typescript": "^3.1.1",
-    "webpack": "^4.20.2",
-    "webpack-cli": "^3.1.2",
-    "webpack-dev-server": "^3.1.10"
-=======
-    "tslint-loader": "^3.5.4",
+    "webpack-dev-server": "^3.1.10",
     "tslint-microsoft-contrib": "^6.0.0",
     "typescript": "^3.2.1",
     "webpack": "^4.26.1",
     "webpack-cli": "^3.1.2"
->>>>>>> be7d50db
   },
   "dependencies": {
     "react": "^16.6.3",
