--- conflicted
+++ resolved
@@ -81,13 +81,8 @@
 
     private _onPressSave = () => {
         if (this.state.todoText) {
-<<<<<<< HEAD
-            TodosStore.addTodo(this.state.todoText)
-
-=======
             TodosStore.addTodo(this.state.todoText);
     
->>>>>>> 0e7eedcc
             this.setState({ todoText: '' });
             this.props.onNavigateBack();
         }
