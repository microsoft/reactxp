--- conflicted
+++ resolved
@@ -9,12 +9,7 @@
     "tslint": "tslint -p tsconfig.json -r tslint.json --fix || true"
   },
   "dependencies": {
-<<<<<<< HEAD
-    "react-native-svg": "9.3.3"
-=======
-    "assert": "1.4.1",
     "react-native-svg": "^9.5.1"
->>>>>>> 3c3d2224
   },
   "peerDependencies": {
     "react": "^16.0",
