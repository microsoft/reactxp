---
id: components/button
title: Button
layout: docs
category: Components
permalink: docs/components/button.html
next: components/gestureview
---

Like View, this component is a generic container for other components. However, it adds some additional capabilities -- support for presses or clicks and hovering.

## Props
In addition to the [common accessibility props](/reactxp/docs/accessibility.html), the following props are supported.

``` javascript
// Text to be used by screen readers
accessibilityLabel: boolean = false;

// Traits used to hint screen readers, etc.
accessibilityTraits: AccessibilityTrait | AccessibilityTrait[] = undefined;

// Id of an expandable element revealed by the button. Describes a relation between button and element to screen reader.
ariaControls: string = undefined; // Web only

// Specifies a unique id for an HTML element
id: string = undefined; // Web only

// Expose the element and/or its children as accessible to Screen readers
importantForAccessibility?: ImportantForAccessibility = ImportantForAccessibility.Yes;

// Delay in ms before onLongPress is called
delayLongPress: number = 1000;

// If disabled, touch and mouse input events are ignored
disabled: boolean = false;

<<<<<<< HEAD
// Should be focused when the component is mounted,
// see https://microsoft.github.io/reactxp/docs/apis/focusutils.html
autoFocus: AutoFocusValue = undefined;
=======
// By default, opacity of a disabled element is 0.5. This value can be overriden with this property
disabledOpacity: number = undefined;
>>>>>>> 0e7eedcc

// Called when VoiceOver is on and the user double tapped to
// activate a control
onAccessibilityTapIOS: (e: SyntheticEvent) => void; // iOS Only

// Called when the user has pressed and held for a specified duration
onLongPress: (e: SyntheticEvent) => void;

// Called when the mouse cursor enters or leaves the view bounds
onHoverStart: (e: SyntheticEvent) => void;
onHoverEnd: (e: SyntheticEvent) => void;

// Called when the touch or mouse button is released within the
// bounds of the view and the press has not been canceled
onPress: (e: SyntheticEvent) => void;

// Called when touch is initiated or mouse button is pressed
onPressIn: (e: SyntheticEvent) => void;

// Called when touch or the mouse button is released or the
// user's finger or mouse cursor is no longer over the view
onPressOut: (e: SyntheticEvent) => void;

// Rasterize contents using offscreen bitmap (perf optimization)
shouldRasterizeIOS: boolean = false; // iOS only

// See below for supported styles
style: ButtonStyleRuleSet | ButtonStyleRuleSet[] = [];

// Keyboard tab order
tabIndex: number = undefined;

// Text for a tooltip
title: string = undefined;

// Visual touchfeedback properties
// Disable default opacity animation on touch of buttons
disableTouchOpacityAnimation: boolean = false;  // iOS and Android only

// Opacity value the button should animate to on button touch
activeOpacity: number = undefined; // iOS and Android only

// Background color that will be visible on button touch
underlayColor: string = undefined; // iOS and Android only
```

## Styles

[**Flexbox Styles**](/reactxp/docs/styles.html#flexbox-style-attributes)

[**View Styles**](/reactxp/docs/styles.html#view-style-attributes)

[**Transform Styles**](/reactxp/docs/styles.html#transform-style-attributes)

## Methods
``` javascript
// Sets the accessibility focus to the component.
focus(): void;
```
<|MERGE_RESOLUTION|>--- conflicted
+++ resolved
@@ -34,14 +34,12 @@
 // If disabled, touch and mouse input events are ignored
 disabled: boolean = false;
 
-<<<<<<< HEAD
+// By default, opacity of a disabled element is 0.5. This value can be overriden with this property
+disabledOpacity: number = undefined;
+
 // Should be focused when the component is mounted,
 // see https://microsoft.github.io/reactxp/docs/apis/focusutils.html
 autoFocus: AutoFocusValue = undefined;
-=======
-// By default, opacity of a disabled element is 0.5. This value can be overriden with this property
-disabledOpacity: number = undefined;
->>>>>>> 0e7eedcc
 
 // Called when VoiceOver is on and the user double tapped to
 // activate a control
