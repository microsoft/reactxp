--- conflicted
+++ resolved
@@ -19,18 +19,14 @@
 // Traits used to hint screen readers, etc.
 accessibilityTraits: AccessibilityTrait | AccessibilityTrait[] = undefined;
 
-<<<<<<< HEAD
 // It is hard or impossible to tell by a reference to an instance of a component
 // from where this component has been instantiated. You can assign this property
 // and check instance.props.accessibilityId. For example accessibilityId is used
 // in View's FocusArbitrator callback.
 accessibilityId: string = undefined;
 
-// Id of an expandable element revealed by the button. Describes a relation between button and element to screen reader.
-=======
 // Id of an expandable element revealed by the button. Describes a relation
 // between button and element to screen reader.
->>>>>>> 4b03f21f
 ariaControls: string = undefined; // Web only
 
 // Specifies a unique id for an HTML element
