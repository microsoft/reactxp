--- conflicted
+++ resolved
@@ -138,32 +138,42 @@
 ```
 
 ## Props
-``` javascript    testId?: string;
+``` javascript
+// Should the list animate additions, removals and moves within the list?
+animateChanges?: boolean;
+
+initialSelectedKey?: string;
+
 // Ordered list of descriptors for items to display in the list.
-itemList: ItemInfo[];
-
-// Callback for rendering item when it becomes visible within view port.
-renderItem: (renderDetails: VirtualListCellRenderDetails<ItemInfo>) => JSX.Element | JSX.Element[];
+itemList: VirtualListViewItemInfo[];
+
+// Logging callback to debug issues related to the VirtualListView.
+logInfo?: (textToLog: string) => void;
+
+// Callback when an item in the VLV is selected
 onItemSelected?: (item: ItemInfo) => void;
-
-initialSelectedKey?: string;
 
 // Optional padding around the scrolling content within the list.
 padding?: number;
 
-// If true, allows each item to overflow its visible cell boundaries; by default,
-// item contents are clipped to cell boundaries.
+// Callback for rendering item when it becomes visible within view port.
+renderItem: (renderDetails: VirtualListCellRenderDetails<ItemInfo>) => 
+    JSX.Element | JSX.Element[];
+
+// If true, allows each item to overflow its visible cell boundaries;
+// by default, item contents are clipped to cell boundaries.
 showOverflow?: boolean;
 
-// Should the list animate additions, removals and moves within the list?
-animateChanges?: boolean;
-
-// By default, VirtualListView re-renders every item during the render. Setting
-// this flag to true allows the list view to re-render only items from itemList
-// whose descriptor has changed, thus avoiding unnecessary rendering. It uses
-// _.isEqual to perform this check. In this mode, renderItem should not depend
-// on any external state, only on VirtualListViewItemInfo, to render item.
+// By default, VirtualListView re-renders every item during the render.
+// Setting this flag to true allows the list view to re-render only
+// items from itemList whose descriptor has changed, thus avoiding
+// unnecessary rendering. It uses _.isEqual to perform this check. In
+// this mode, renderItem should not depend on any external state, only
+// on VirtualListViewItemInfo, to render item.
 skipRenderIfItemUnchanged?: boolean;
+
+// ID that can be used to identify the instantiated element for testing purposes.
+testId: string = undefined;
 
 // Pass-through properties for scroll view.
 keyboardDismissMode?: 'none' | 'interactive' | 'on-drag';
@@ -171,26 +181,20 @@
 disableScrolling?: boolean;
 scrollsToTop?: boolean; // iOS only, scroll to top when user taps on status bar
 disableBouncing?: boolean; // iOS only, bounce override
-<<<<<<< HEAD
-scrollIndicatorInsets?: { top: number, left: number, bottom: number, right: number }; // iOS only
-=======
 scrollIndicatorInsets?: { top: number, left: number,
     bottom: number, right: number }; // iOS only
-scrollEventThrottle?: number;
->>>>>>> 583179bc
+onLayout?: (e: RX.Types.ViewOnLayoutEvent) => void;
 onScroll?: (scrollTop: number, scrollLeft: number) => void;
-onLayout?: (e: RX.Types.ViewOnLayoutEvent) => void;
 scrollXAnimatedValue?: RX.Types.AnimatedValue;
 scrollYAnimatedValue?: RX.Types.AnimatedValue;
 
-// Logging callback to debug issues related to the VirtualListView.
-logInfo?: (textToLog: string) => void;
 ```
 
 ## Methods
 ``` javascript
 // Scrolls the view to the specified top value (specified in pixels).
 scrollToTop(animated = true, top = 0);
+
 // Sets selection & focus to specified key
 selectItemKey(key: string);
 ```
